--- conflicted
+++ resolved
@@ -15,37 +15,6 @@
 		wantErrContains string
 	}{
 		{
-<<<<<<< HEAD
-=======
-			name: "invalid-audit-delivery",
-			c: EventerConfig{
-				AuditDelivery: "invalid",
-			},
-			wantErrIs:       ErrInvalidParameter,
-			wantErrContains: "is not a valid delivery guarantee",
-		},
-		{
-			name: "valid-audit-delivery",
-			c: EventerConfig{
-				AuditDelivery: Enforced,
-			},
-		},
-		{
-			name: "invalid-observation-delivery",
-			c: EventerConfig{
-				ObservationDelivery: "invalid",
-			},
-			wantErrIs:       ErrInvalidParameter,
-			wantErrContains: "is not a valid delivery guarantee",
-		},
-		{
-			name: "valid-observation-delivery",
-			c: EventerConfig{
-				ObservationDelivery: Enforced,
-			},
-		},
-		{
->>>>>>> 8642274a
 			name: "invalid-sink",
 			c: EventerConfig{
 				Sinks: []SinkConfig{
@@ -66,13 +35,8 @@
 	for _, tt := range tests {
 		t.Run(tt.name, func(t *testing.T) {
 			assert, require := assert.New(t), require.New(t)
-<<<<<<< HEAD
 			err := tt.c.Validate()
-			if tt.wantErrMatch != nil {
-=======
-			err := tt.c.validate()
 			if tt.wantErrIs != nil {
->>>>>>> 8642274a
 				require.Error(err)
 				assert.ErrorIs(err, tt.wantErrIs)
 				if tt.wantErrContains != "" {
